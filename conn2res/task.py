--- conflicted
+++ resolved
@@ -12,10 +12,6 @@
 from sklearn.linear_model import Ridge, RidgeClassifier
 # from sklearn.multiclass import OneVsRestClassifier
 # from sklearn.multioutput import MultiOutputRegressor, MultiOutputClassifier
-<<<<<<< HEAD
-=======
-
->>>>>>> 65f2fd9e
 from . import performance
 
 
@@ -40,28 +36,14 @@
     return x_train, x_test, y_train, y_test
 
 
-<<<<<<< HEAD
 def regression(
     x, y, model=None, metric='r2_score', model_kws=None, metric_kws=None,
     **kwargs
 ):
-=======
-def regression(x, y, model=None, metric='score',
-                model_kws={'alpha':0.5, 'fit_intercept':True},
-                metric_kws={'multioutput':'uniform_average'}, **kwargs):
->>>>>>> 65f2fd9e
     """
     Regression tasks
     # TODO
     """
-
-<<<<<<< HEAD
-=======
-    # pop variables from kwargs
-    sample_weight_train, sample_weight_test = kwargs.pop(
-        'sample_weight', (None, None))
-
->>>>>>> 65f2fd9e
     # get train and test samples
     x_train, x_test = x
     y_train, y_test = y
@@ -80,7 +62,6 @@
     # calculate model metric on test data
     if metric == 'score':
         # by default, use score method of model
-<<<<<<< HEAD
         metric_value = model.score(
             x_test, y_test, sample_weight=sample_weight_test)
     else:
@@ -88,33 +69,16 @@
         y_pred = model.predict(x_test)
         metric_value = func(
             y_test, y_pred, sample_weight=sample_weight_test, **metric_kws)
-=======
-        metric_value = model.score(x_test, y_test, 
-            sample_weight=sample_weight_test)
-    else:
-        func = getattr(performance, metric)
-        y_pred = model.predict(x_test)
-        metric_value = func(y_test, y_pred, 
-            sample_weight=sample_weight_test, **metric_kws)
->>>>>>> 65f2fd9e
 
     return metric_value, model
 
 
-<<<<<<< HEAD
 def multioutput_regression(*args, **kwargs):
-=======
-def classification(x, y, model=None, metric='score', 
-                    model_kws={'alpha':0.5, 'fit_intercept':True},
-                    # metric_kws={'average':'weighted'}, **kwargs):
-                    metric_kws={}, **kwargs):    
->>>>>>> 65f2fd9e
     """
     #TODO
     """
     return regression(*args, **kwargs)
 
-<<<<<<< HEAD
 
 def classification(
     x, y, model=None, metric='accuracy_score', model_kws=None,
@@ -124,29 +88,19 @@
     Classification tasks
     # TODO
     """
-=======
-    # pop variables from kwargs
-    sample_weight_train, sample_weight_test = kwargs.pop(
-        'sample_weight', (None, None))
->>>>>>> 65f2fd9e
-
     # get train and test samples
     x_train, x_test = x
     y_train, y_test = y
 
-<<<<<<< HEAD
     # get sample_weights
     sample_weight_train, sample_weight_test = kwargs.pop(
         'sample_weight', (None, None))
 
-=======
->>>>>>> 65f2fd9e
     # specify default model
     if model is None:
         model = RidgeClassifier(**model_kws)
 
     # fit model on training data
-<<<<<<< HEAD
     try:
         model.fit(x_train, y_train, sample_weight_train)
     except TypeError:
@@ -161,14 +115,10 @@
             return metric_value, model
         else:
             sample_weight_test = None
-=======
-    model.fit(x_train, y_train, sample_weight_train)
->>>>>>> 65f2fd9e
 
     # calculate model metric on test data
     if metric == 'score':
         # by default, use score method of model
-<<<<<<< HEAD
         metric_value = model.score(
             x_test, y_test, sample_weight=sample_weight_test)
     else:
@@ -207,17 +157,6 @@
     """
     print("Multi-label classification problems are not supported.")
     exit()
-=======
-        metric_value = model.score(x_test, y_test, 
-            sample_weight=sample_weight_test)
-    else:
-        func = getattr(performance, metric)        
-        y_pred = model.predict(x_test)
-        metric_value = func(y_test, y_pred, 
-            sample_weight=sample_weight_test, **metric_kws)
-         
-    return metric_value, model
->>>>>>> 65f2fd9e
 
 
 def select_model(y):
@@ -233,26 +172,15 @@
         if y.squeeze().ndim == 1:
             return regression  # regression
         else:
-<<<<<<< HEAD
             return multioutput_regression  # multilabel regression
-=======
-            return regression #multiOutputRegression  # multilabel regression
->>>>>>> 65f2fd9e
-
     elif y.dtype in [np.int32, np.int64]:
         if y.squeeze().ndim == 1:
             if len(np.unique(y)) == 2:
                 return binary_classification
             else:
-<<<<<<< HEAD
                 return multiclass_classification
         else:
             return multilabel_classification
-=======
-                return classification #multiClassClassification  # multiclass classification
-        else:
-            return classification #multiOutputClassification  # multilabel and/or multiclass classification
->>>>>>> 65f2fd9e
 
 
 def run_task(reservoir_states, y, metric, **kwargs):
@@ -296,7 +224,6 @@
     # fit model
     metrics = dict()
     for m in metric:
-<<<<<<< HEAD
         metrics[m], model = func(
             x=(x_train, x_test),
             y=(y_train, y_test),
@@ -304,11 +231,6 @@
             )
 
         # print(f'\t\t {m} = {metrics[m]}')
-=======
-        metrics[m], model = func(x=(x_train, x_test), y=(
-            y_train, y_test), metric=m, **kwargs)
-        print(f'\t\t {m} = {metrics[m]}')
->>>>>>> 65f2fd9e
 
     df_res = pd.DataFrame(data=metrics, index=[0])
 
